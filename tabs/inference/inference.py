import os, sys
import gradio as gr
import regex as re
import shutil
import datetime
import random

from core import (
    run_infer_script,
    run_batch_infer_script,
)

from assets.i18n.i18n import I18nAuto

from rvc.lib.utils import format_title

i18n = I18nAuto()

now_dir = os.getcwd()
sys.path.append(now_dir)

model_root = os.path.join(now_dir, "logs")
audio_root = os.path.join(now_dir, "assets", "audios")

model_root_relative = os.path.relpath(model_root, now_dir)
audio_root_relative = os.path.relpath(audio_root, now_dir)

sup_audioext = {
    "wav",
    "mp3",
    "flac",
    "ogg",
    "opus",
    "m4a",
    "mp4",
    "aac",
    "alac",
    "wma",
    "aiff",
    "webm",
    "ac3",
}

names = [
    os.path.join(root, file)
    for root, _, files in os.walk(model_root_relative, topdown=False)
    for file in files
    if (
        file.endswith((".pth", ".onnx"))
        and not (file.startswith("G_") or file.startswith("D_"))
    )
]

indexes_list = [
    os.path.join(root, name)
    for root, _, files in os.walk(model_root_relative, topdown=False)
    for name in files
    if name.endswith(".index") and "trained" not in name
]

audio_paths = [
    os.path.join(root, name)
    for root, _, files in os.walk(audio_root_relative, topdown=False)
    for name in files
    if name.endswith(tuple(sup_audioext))
    and root == audio_root_relative
    and "_output" not in name
]


def output_path_fn(input_audio_path):
    original_name_without_extension = os.path.basename(input_audio_path).rsplit(".", 1)[
        0
    ]
    new_name = original_name_without_extension + "_output.wav"
    output_path = os.path.join(os.path.dirname(input_audio_path), new_name)
    return output_path


def change_choices():
    names = [
        os.path.join(root, file)
        for root, _, files in os.walk(model_root_relative, topdown=False)
        for file in files
        if (
            file.endswith((".pth", ".onnx"))
            and not (file.startswith("G_") or file.startswith("D_"))
        )
    ]

    indexes_list = [
        os.path.join(root, name)
        for root, _, files in os.walk(model_root_relative, topdown=False)
        for name in files
        if name.endswith(".index") and "trained" not in name
    ]

    audio_paths = [
        os.path.join(root, name)
        for root, _, files in os.walk(audio_root_relative, topdown=False)
        for name in files
        if name.endswith(tuple(sup_audioext))
        and root == audio_root_relative
        and "_output" not in name
    ]

    return (
        {"choices": sorted(names), "__type__": "update"},
        {"choices": sorted(indexes_list), "__type__": "update"},
        {"choices": sorted(audio_paths), "__type__": "update"},
    )


def get_indexes():
    indexes_list = [
        os.path.join(dirpath, filename)
        for dirpath, _, filenames in os.walk(model_root_relative)
        for filename in filenames
        if filename.endswith(".index") and "trained" not in filename
    ]

    return indexes_list if indexes_list else ""


def save_to_wav(record_button):
    if record_button is None:
        pass
    else:
        path_to_file = record_button
        new_name = datetime.datetime.now().strftime("%Y-%m-%d_%H-%M-%S") + ".wav"
        target_path = os.path.join(audio_root_relative, os.path.basename(new_name))

        shutil.move(path_to_file, target_path)
        return target_path, output_path_fn(target_path)


def save_to_wav2(upload_audio):
    file_path = upload_audio
    formated_name = format_title(os.path.basename(file_path))
    target_path = os.path.join(audio_root_relative, formated_name)

    if os.path.exists(target_path):
        os.remove(target_path)

    shutil.copy(file_path, target_path)
    return target_path, output_path_fn(target_path)


def delete_outputs():
    gr.Info(f"Outputs cleared!")
    for root, _, files in os.walk(audio_root_relative, topdown=False):
        for name in files:
            if name.endswith(tuple(sup_audioext)) and name.__contains__("_output"):
                os.remove(os.path.join(root, name))


def match_index(model_file_value):
    if model_file_value:
        model_folder = os.path.dirname(model_file_value)
        index_files = get_indexes()
        for index_file in index_files:
            if os.path.dirname(index_file) == model_folder:
                return index_file
    return ""


# Inference tab
def inference_tab():
    default_weight = random.choice(names) if names else None
    with gr.Row():
        with gr.Row():
            model_file = gr.Dropdown(
                label=i18n("Voice Model"),
                info=i18n("Select the voice model to use for the conversion."),
                choices=sorted(names, key=lambda path: os.path.getsize(path)),
                interactive=True,
                value=default_weight,
                allow_custom_value=True,
            )

            index_file = gr.Dropdown(
                label=i18n("Index File"),
                info=i18n("Select the index file to use for the conversion."),
                choices=get_indexes(),
                value=match_index(default_weight) if default_weight else "",
                interactive=True,
                allow_custom_value=True,
            )
        with gr.Column():
            refresh_button = gr.Button(i18n("Refresh"))
            unload_button = gr.Button(i18n("Unload Voice"))

            unload_button.click(
                fn=lambda: (
                    {"value": "", "__type__": "update"},
                    {"value": "", "__type__": "update"},
                ),
                inputs=[],
                outputs=[model_file, index_file],
            )

            model_file.select(
                fn=lambda model_file_value: match_index(model_file_value),
                inputs=[model_file],
                outputs=[index_file],
            )

    # Single inference tab
    with gr.Tab(i18n("Single")):
        with gr.Column():
            upload_audio = gr.Audio(
                label=i18n("Upload Audio"), type="filepath", editable=False
            )
            with gr.Row():
                audio = gr.Dropdown(
                    label=i18n("Select Audio"),
                    info=i18n("Select the audio to convert."),
                    choices=sorted(audio_paths),
                    value=audio_paths[0] if audio_paths else "",
                    interactive=True,
                    allow_custom_value=True,
                )

        with gr.Accordion(i18n("Advanced Settings"), open=False):
            with gr.Column():
                clear_outputs_infer = gr.Button(
                    i18n("Clear Outputs (Deletes all audios in assets/audios)")
                )
                output_path = gr.Textbox(
                    label=i18n("Output Path"),
                    placeholder=i18n("Enter output path"),
                    info=i18n(
                        "The path where the output audio will be saved, by default in assets/audios/output.wav"
                    ),
                    value=(
                        output_path_fn(audio_paths[0])
                        if audio_paths
                        else os.path.join(now_dir, "assets", "audios", "output.wav")
                    ),
                    interactive=True,
                )
                export_format = gr.Radio(
                    label=i18n("Export Format"),
                    info=i18n("Select the format to export the audio."),
                    choices=["WAV", "MP3", "FLAC", "OGG", "M4A"],
                    value="WAV",
                    interactive=True,
                )
                split_audio = gr.Checkbox(
                    label=i18n("Split Audio"),
                    info=i18n(
                        "Split the audio into chunks for inference to obtain better results in some cases."
                    ),
                    visible=True,
                    value=False,
                    interactive=True,
                )
                autotune = gr.Checkbox(
                    label=i18n("Autotune"),
                    info=i18n(
                        "Apply a soft autotune to your inferences, recommended for singing conversions."
                    ),
                    visible=True,
                    value=False,
                    interactive=True,
                )
                clean_audio = gr.Checkbox(
                    label=i18n("Clean Audio"),
                    info=i18n(
                        "Clean your audio output using noise detection algorithms, recommended for speaking audios."
                    ),
                    visible=True,
                    value=False,
                    interactive=True,
                )
                clean_strength = gr.Slider(
                    minimum=0,
                    maximum=1,
                    label=i18n("Clean Strength"),
                    info=i18n(
                        "Set the clean-up level to the audio you want, the more you increase it the more it will clean up, but it is possible that the audio will be more compressed."
                    ),
                    visible=False,
                    value=0.5,
                    interactive=True,
                )
                upscale_audio = gr.Checkbox(
                    label=i18n("Upscale Audio"),
                    info=i18n(
                        "Upscale the audio to a higher quality, recommended for low-quality audios."
                    ),
                    visible=True,
                    value=False,
                    interactive=True,
                )
                pitch = gr.Slider(
                    minimum=-24,
                    maximum=24,
                    step=1,
                    label=i18n("Pitch"),
                    info=i18n(
                        "Set the pitch of the audio, the higher the value, the higher the pitch."
                    ),
                    value=0,
                    interactive=True,
                )
                filter_radius = gr.Slider(
                    minimum=0,
                    maximum=7,
                    label=i18n("Filter Radius"),
                    info=i18n(
                        "If the number is greater than or equal to three, employing median filtering on the collected tone results has the potential to decrease respiration."
                    ),
                    value=3,
                    step=1,
                    interactive=True,
                )
                index_rate = gr.Slider(
                    minimum=0,
                    maximum=1,
                    label=i18n("Search Feature Ratio"),
                    info=i18n(
                        "Influence exerted by the index file; a higher value corresponds to greater influence. However, opting for lower values can help mitigate artifacts present in the audio."
                    ),
                    value=0.75,
                    interactive=True,
                )
                rms_mix_rate = gr.Slider(
                    minimum=0,
                    maximum=1,
                    label=i18n("Volume Envelope"),
                    info=i18n(
                        "Substitute or blend with the volume envelope of the output. The closer the ratio is to 1, the more the output envelope is employed."
                    ),
                    value=1,
                    interactive=True,
                )
                protect = gr.Slider(
                    minimum=0,
                    maximum=0.5,
                    label=i18n("Protect Voiceless Consonants"),
                    info=i18n(
                        "Safeguard distinct consonants and breathing sounds to prevent electro-acoustic tearing and other artifacts. Pulling the parameter to its maximum value of 0.5 offers comprehensive protection. However, reducing this value might decrease the extent of protection while potentially mitigating the indexing effect."
                    ),
                    value=0.5,
                    interactive=True,
                )
                hop_length = gr.Slider(
                    minimum=1,
                    maximum=512,
                    step=1,
                    label=i18n("Hop Length"),
                    info=i18n(
                        "Denotes the duration it takes for the system to transition to a significant pitch change. Smaller hop lengths require more time for inference but tend to yield higher pitch accuracy."
                    ),
                    visible=False,
                    value=128,
                    interactive=True,
                )
                f0method = gr.Radio(
                    label=i18n("Pitch extraction algorithm"),
                    info=i18n(
                        "Pitch extraction algorithm to use for the audio conversion. The default algorithm is rmvpe, which is recommended for most cases."
                    ),
                    choices=[
                        "pm",
                        "harvest",
                        "dio",
                        "crepe",
                        "crepe-tiny",
                        "rmvpe",
                        "fcpe",
                        "hybrid[rmvpe+fcpe]",
                    ],
                    value="rmvpe",
                    interactive=True,
                )
                embedder_model = gr.Radio(
                    label=i18n("Embedder Model"),
                    info=i18n("Select the embedder model to use for the conversion."),
                    choices=["hubert", "contentvec"],
                    value="hubert",
                    interactive=True,
                )

        convert_button1 = gr.Button(i18n("Convert"))

        with gr.Row():  # Defines output info + output audio download after conversion
            vc_output1 = gr.Textbox(
                label=i18n("Output Information"),
                info=i18n("The output information will be displayed here."),
            )
            vc_output2 = gr.Audio(label=i18n("Export Audio"))

    # Batch inference tab
    with gr.Tab(i18n("Batch")):
        with gr.Row():
            with gr.Column():
                input_folder_batch = gr.Textbox(
                    label=i18n("Input Folder"),
                    info=i18n("Select the folder containing the audios to convert."),
                    placeholder=i18n("Enter input path"),
                    value=os.path.join(now_dir, "assets", "audios"),
                    interactive=True,
                )
                output_folder_batch = gr.Textbox(
                    label=i18n("Output Folder"),
                    info=i18n(
                        "Select the folder where the output audios will be saved."
                    ),
                    placeholder=i18n("Enter output path"),
                    value=os.path.join(now_dir, "assets", "audios"),
                    interactive=True,
                )
        with gr.Accordion(i18n("Advanced Settings"), open=False):
            with gr.Column():
                clear_outputs_batch = gr.Button(
                    i18n("Clear Outputs (Deletes all audios in assets/audios)")
                )
                export_format_batch = gr.Radio(
                    label=i18n("Export Format"),
                    info=i18n("Select the format to export the audio."),
                    choices=["WAV", "MP3", "FLAC", "OGG", "M4A"],
                    value="WAV",
                    interactive=True,
                )
                split_audio_batch = gr.Checkbox(
                    label=i18n("Split Audio"),
                    info=i18n(
                        "Split the audio into chunks for inference to obtain better results in some cases."
                    ),
                    visible=True,
                    value=False,
                    interactive=True,
                )
                autotune_batch = gr.Checkbox(
                    label=i18n("Autotune"),
                    info=i18n(
                        "Apply a soft autotune to your inferences, recommended for singing conversions."
                    ),
                    visible=True,
                    value=False,
                    interactive=True,
                )
                clean_audio_batch = gr.Checkbox(
                    label=i18n("Clean Audio"),
                    info=i18n(
                        "Clean your audio output using noise detection algorithms, recommended for speaking audios."
                    ),
                    visible=True,
                    value=False,
                    interactive=True,
                )
                clean_strength_batch = gr.Slider(
                    minimum=0,
                    maximum=1,
                    label=i18n("Clean Strength"),
                    info=i18n(
                        "Set the clean-up level to the audio you want, the more you increase it the more it will clean up, but it is possible that the audio will be more compressed."
                    ),
                    visible=False,
                    value=0.5,
                    interactive=True,
                )
                upscale_audio_batch = gr.Checkbox(
                    label=i18n("Upscale Audio"),
                    info=i18n(
                        "Upscale the audio to a higher quality, recommended for low-quality audios."
                    ),
                    visible=True,
                    value=False,
                    interactive=True,
                )
                pitch_batch = gr.Slider(
                    minimum=-24,
                    maximum=24,
                    step=1,
                    label=i18n("Pitch"),
                    info=i18n(
                        "Set the pitch of the audio, the higher the value, the higher the pitch."
                    ),
                    value=0,
                    interactive=True,
                )
                filter_radius_batch = gr.Slider(
                    minimum=0,
                    maximum=7,
                    label=i18n("Filter Radius"),
                    info=i18n(
                        "If the number is greater than or equal to three, employing median filtering on the collected tone results has the potential to decrease respiration."
                    ),
                    value=3,
                    step=1,
                    interactive=True,
                )
                index_rate_batch = gr.Slider(
                    minimum=0,
                    maximum=1,
                    label=i18n("Search Feature Ratio"),
                    info=i18n(
                        "Influence exerted by the index file; a higher value corresponds to greater influence. However, opting for lower values can help mitigate artifacts present in the audio."
                    ),
                    value=0.75,
                    interactive=True,
                )
                rms_mix_rate_batch = gr.Slider(
                    minimum=0,
                    maximum=1,
                    label=i18n("Volume Envelope"),
                    info=i18n(
                        "Substitute or blend with the volume envelope of the output. The closer the ratio is to 1, the more the output envelope is employed."
                    ),
                    value=1,
                    interactive=True,
                )
                protect_batch = gr.Slider(
                    minimum=0,
                    maximum=0.5,
                    label=i18n("Protect Voiceless Consonants"),
                    info=i18n(
                        "Safeguard distinct consonants and breathing sounds to prevent electro-acoustic tearing and other artifacts. Pulling the parameter to its maximum value of 0.5 offers comprehensive protection. However, reducing this value might decrease the extent of protection while potentially mitigating the indexing effect."
                    ),
                    value=0.5,
                    interactive=True,
                )
                hop_length_batch = gr.Slider(
                    minimum=1,
                    maximum=512,
                    step=1,
                    label=i18n("Hop Length"),
                    info=i18n(
                        "Denotes the duration it takes for the system to transition to a significant pitch change. Smaller hop lengths require more time for inference but tend to yield higher pitch accuracy."
                    ),
                    visible=False,
                    value=128,
                    interactive=True,
                )
                f0method_batch = gr.Radio(
                    label=i18n("Pitch extraction algorithm"),
                    info=i18n(
                        "Pitch extraction algorithm to use for the audio conversion. The default algorithm is rmvpe, which is recommended for most cases."
                    ),
                    choices=[
                        "pm",
                        "harvest",
                        "dio",
                        "crepe",
                        "crepe-tiny",
                        "rmvpe",
                        "fcpe",
                        "hybrid[rmvpe+fcpe]",
                    ],
                    value="rmvpe",
                    interactive=True,
                )
                embedder_model_bacth = gr.Radio(
                    label=i18n("Embedder Model"),
                    info=i18n("Select the embedder model to use for the conversion."),
                    choices=["hubert", "contentvec"],
                    value="hubert",
                    interactive=True,
                )

        convert_button2 = gr.Button(i18n("Convert"))

        with gr.Row():  # Defines output info + output audio download after conversion
            vc_output3 = gr.Textbox(
                label=i18n("Output Information"),
                info=i18n("The output information will be displayed here."),
            )

    def toggle_visible(checkbox):
        return {"visible": checkbox, "__type__": "update"}

    def toggle_visible_hop_length(f0method):
        if f0method == "crepe" or f0method == "crepe-tiny":
            return {"visible": True, "__type__": "update"}
        return {"visible": False, "__type__": "update"}

    clean_audio.change(
        fn=toggle_visible,
        inputs=[clean_audio],
        outputs=[clean_strength],
    )
    clean_audio_batch.change(
        fn=toggle_visible,
        inputs=[clean_audio_batch],
        outputs=[clean_strength_batch],
    )
    f0method.change(
        fn=toggle_visible_hop_length,
        inputs=[f0method],
        outputs=[hop_length],
    )
    f0method_batch.change(
        fn=toggle_visible_hop_length,
        inputs=[f0method_batch],
        outputs=[hop_length_batch],
    )
    refresh_button.click(
        fn=change_choices,
        inputs=[],
        outputs=[model_file, index_file, audio],
    )
    audio.change(
        fn=output_path_fn,
        inputs=[audio],
        outputs=[output_path],
    )
    upload_audio.upload(
        fn=save_to_wav2,
        inputs=[upload_audio],
        outputs=[audio, output_path],
    )
    upload_audio.stop_recording(
        fn=save_to_wav,
        inputs=[upload_audio],
        outputs=[audio, output_path],
    )
    clear_outputs_infer.click(
        fn=delete_outputs,
        inputs=[],
        outputs=[],
    )
    clear_outputs_batch.click(
        fn=delete_outputs,
        inputs=[],
        outputs=[],
    )
    convert_button1.click(
        fn=run_infer_script,
        inputs=[
            pitch,
            filter_radius,
            index_rate,
            rms_mix_rate,
            protect,
            hop_length,
            f0method,
            audio,
            output_path,
            model_file,
            index_file,
            split_audio,
            autotune,
            clean_audio,
            clean_strength,
            export_format,
<<<<<<< HEAD
            embedder_model,
=======
            upscale_audio,
>>>>>>> aa855c9a
        ],
        outputs=[vc_output1, vc_output2],
    )
    convert_button2.click(
        fn=run_batch_infer_script,
        inputs=[
            pitch_batch,
            filter_radius_batch,
            index_rate_batch,
            rms_mix_rate_batch,
            protect_batch,
            hop_length_batch,
            f0method_batch,
            input_folder_batch,
            output_folder_batch,
            model_file,
            index_file,
            split_audio_batch,
            autotune_batch,
            clean_audio_batch,
            clean_strength_batch,
            export_format_batch,
<<<<<<< HEAD
            embedder_model_bacth,
=======
            upscale_audio_batch,
>>>>>>> aa855c9a
        ],
        outputs=[vc_output3],
    )<|MERGE_RESOLUTION|>--- conflicted
+++ resolved
@@ -646,11 +646,8 @@
             clean_audio,
             clean_strength,
             export_format,
-<<<<<<< HEAD
             embedder_model,
-=======
             upscale_audio,
->>>>>>> aa855c9a
         ],
         outputs=[vc_output1, vc_output2],
     )
@@ -673,11 +670,8 @@
             clean_audio_batch,
             clean_strength_batch,
             export_format_batch,
-<<<<<<< HEAD
             embedder_model_bacth,
-=======
             upscale_audio_batch,
->>>>>>> aa855c9a
         ],
         outputs=[vc_output3],
     )